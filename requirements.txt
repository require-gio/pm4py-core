--- conflicted
+++ resolved
@@ -7,10 +7,6 @@
 lxml
 graphviz
 pandas
-<<<<<<< HEAD
 sklearn
 networkx==1.11
-=======
-networkx==1.11
-scipy
->>>>>>> 0a51f4c3
+scipy