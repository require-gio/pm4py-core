<<<<<<< HEAD
'''
    This file is part of PM4Py (More Info: https://pm4py.fit.fraunhofer.de).

    PM4Py is free software: you can redistribute it and/or modify
    it under the terms of the GNU General Public License as published by
    the Free Software Foundation, either version 3 of the License, or
    (at your option) any later version.

    PM4Py is distributed in the hope that it will be useful,
    but WITHOUT ANY WARRANTY; without even the implied warranty of
    MERCHANTABILITY or FITNESS FOR A PARTICULAR PURPOSE.  See the
    GNU General Public License for more details.

    You should have received a copy of the GNU General Public License
    along with PM4Py.  If not, see <https://www.gnu.org/licenses/>.
'''
from typing import Optional, Dict, Any, List
import os
=======
import os
from copy import copy
from typing import Optional
from typing import Union, List

import pandas as pd
>>>>>>> c3cbbc00

from pm4py.objects.bpmn.obj import BPMN
from pm4py.objects.heuristics_net.obj import HeuristicsNet
from pm4py.objects.log.obj import EventLog
from pm4py.objects.petri_net.obj import PetriNet, Marking
from pm4py.objects.process_tree.obj import ProcessTree
from pm4py.util.pandas_utils import check_is_pandas_dataframe, check_pandas_dataframe_columns
from pm4py.utils import get_properties


def view_petri_net(petri_net: PetriNet, initial_marking: Optional[Marking] = None,
                   final_marking: Optional[Marking] = None, format: str = "png"):
    """
    Views a (composite) Petri net

    Parameters
    -------------
    petri_net
        Petri net
    initial_marking
        Initial marking
    final marking
        Final marking
    format
        Format of the output picture (default: png)
    """
    from pm4py.visualization.petri_net import visualizer as pn_visualizer
    gviz = pn_visualizer.apply(petri_net, initial_marking, final_marking,
                               parameters={pn_visualizer.Variants.WO_DECORATION.value.Parameters.FORMAT: format})
    pn_visualizer.view(gviz)


def save_vis_petri_net(petri_net: PetriNet, initial_marking: Marking, final_marking: Marking, file_path: str):
    """
    Saves a Petri net visualization to a file

    Parameters
    --------------
    petri_net
        Petri net
    initial_marking
        Initial marking
    final marking
        Final marking
    file_path
        Destination path
    """
    format = os.path.splitext(file_path)[1][1:]
    from pm4py.visualization.petri_net import visualizer as pn_visualizer
    gviz = pn_visualizer.apply(petri_net, initial_marking, final_marking,
                               parameters={pn_visualizer.Variants.WO_DECORATION.value.Parameters.FORMAT: format})
    pn_visualizer.save(gviz, file_path)


def view_performance_dfg(dfg: dict, start_activities: dict, end_activities: dict, format: str = "png",
                         aggregation_measure="mean"):
    """
    Views a performance DFG

    Parameters
    ----------------
    dfg
        DFG object
    start_activities
        Start activities
    end_activities
        End activities
    format
        Format of the output picture (default: png)
    aggregation_measure
        Aggregation measure (default: mean): mean, median, min, max, sum, stdev
    """
    from pm4py.visualization.dfg import visualizer as dfg_visualizer
    from pm4py.visualization.dfg.variants import performance as dfg_perf_visualizer
    dfg_parameters = dfg_perf_visualizer.Parameters
    parameters = {}
    parameters[dfg_parameters.FORMAT] = format
    parameters[dfg_parameters.START_ACTIVITIES] = start_activities
    parameters[dfg_parameters.END_ACTIVITIES] = end_activities
    parameters[dfg_parameters.AGGREGATION_MEASURE] = aggregation_measure
    gviz = dfg_perf_visualizer.apply(dfg, parameters=parameters)
    dfg_visualizer.view(gviz)


def save_vis_performance_dfg(dfg: dict, start_activities: dict, end_activities: dict, file_path: str,
                         aggregation_measure="mean"):
    """
    Saves the visualization of a performance DFG

    Parameters
    ----------------
    dfg
        DFG object
    start_activities
        Start activities
    end_activities
        End activities
    file_path
        Destination path
    aggregation_measure
        Aggregation measure (default: mean): mean, median, min, max, sum, stdev
    """
    format = os.path.splitext(file_path)[1][1:]
    from pm4py.visualization.dfg import visualizer as dfg_visualizer
    from pm4py.visualization.dfg.variants import performance as dfg_perf_visualizer
    dfg_parameters = dfg_perf_visualizer.Parameters
    parameters = {}
    parameters[dfg_parameters.FORMAT] = format
    parameters[dfg_parameters.START_ACTIVITIES] = start_activities
    parameters[dfg_parameters.END_ACTIVITIES] = end_activities
    parameters[dfg_parameters.AGGREGATION_MEASURE] = aggregation_measure
    gviz = dfg_perf_visualizer.apply(dfg, parameters=parameters)
    dfg_visualizer.save(gviz, file_path)


def view_dfg(dfg: dict, start_activities: dict, end_activities: dict, format: str = "png",
             log: Optional[EventLog] = None):
    """
    Views a (composite) DFG

    Parameters
    -------------
    dfg
        DFG object
    start_activities
        Start activities
    end_activities
        End activities
    format
        Format of the output picture (default: png)
    """
    from pm4py.visualization.dfg import visualizer as dfg_visualizer
    dfg_parameters = dfg_visualizer.Variants.FREQUENCY.value.Parameters
    parameters = get_properties(log)
    parameters[dfg_parameters.FORMAT] = format
    parameters[dfg_parameters.START_ACTIVITIES] = start_activities
    parameters[dfg_parameters.END_ACTIVITIES] = end_activities
    gviz = dfg_visualizer.apply(dfg, log=log, variant=dfg_visualizer.Variants.FREQUENCY,
                                parameters=parameters)
    dfg_visualizer.view(gviz)


def save_vis_dfg(dfg: dict, start_activities: dict, end_activities: dict, file_path: str,
                 log: Optional[EventLog] = None):
    """
    Saves a DFG visualization to a file

    Parameters
    --------------
    dfg
        DFG object
    start_activities
        Start activities
    end_activities
        End activities
    file_path
        Destination path
    """
    format = os.path.splitext(file_path)[1][1:]
    from pm4py.visualization.dfg import visualizer as dfg_visualizer
    dfg_parameters = dfg_visualizer.Variants.FREQUENCY.value.Parameters
    parameters = get_properties(log)
    parameters[dfg_parameters.FORMAT] = format
    parameters[dfg_parameters.START_ACTIVITIES] = start_activities
    parameters[dfg_parameters.END_ACTIVITIES] = end_activities
    gviz = dfg_visualizer.apply(dfg, log=log, variant=dfg_visualizer.Variants.FREQUENCY,
                                parameters=parameters)
    dfg_visualizer.save(gviz, file_path)


def view_process_tree(tree: ProcessTree, format: str = "png"):
    """
    Views a process tree

    Parameters
    ---------------
    tree
        Process tree
    format
        Format of the visualization (default: png)
    """
    from pm4py.visualization.process_tree import visualizer as pt_visualizer
    parameters = pt_visualizer.Variants.WO_DECORATION.value.Parameters
    gviz = pt_visualizer.apply(tree, parameters={parameters.FORMAT: format})
    pt_visualizer.view(gviz)


def save_vis_process_tree(tree: ProcessTree, file_path: str):
    """
    Saves the visualization of a process tree

    Parameters
    ---------------
    tree
        Process tree
    file_path
        Destination path
    """
    format = os.path.splitext(file_path)[1][1:]
    from pm4py.visualization.process_tree import visualizer as pt_visualizer
    parameters = pt_visualizer.Variants.WO_DECORATION.value.Parameters
    gviz = pt_visualizer.apply(tree, parameters={parameters.FORMAT: format})
    pt_visualizer.save(gviz, file_path)


def save_vis_bpmn(bpmn_graph: BPMN, file_path: str):
    """
    Saves the visualization of a BPMN graph

    Parameters
    --------------
    bpmn_graph
        BPMN graph
    file_path
        Destination path
    """
    format = os.path.splitext(file_path)[1][1:]
    from pm4py.visualization.bpmn import visualizer as bpmn_visualizer
    parameters = bpmn_visualizer.Variants.CLASSIC.value.Parameters
    gviz = bpmn_visualizer.apply(bpmn_graph, parameters={parameters.FORMAT: format})
    bpmn_visualizer.save(gviz, file_path)


def view_bpmn(bpmn_graph: BPMN, format: str = "png"):
    """
    Views a BPMN graph

    Parameters
    ---------------
    bpmn_graph
        BPMN graph
    format
        Format of the visualization (default: png)
    """
    from pm4py.visualization.bpmn import visualizer as bpmn_visualizer
    parameters = bpmn_visualizer.Variants.CLASSIC.value.Parameters
    gviz = bpmn_visualizer.apply(bpmn_graph, parameters={parameters.FORMAT: format})
    bpmn_visualizer.view(gviz)


def view_heuristics_net(heu_net: HeuristicsNet, format: str = "png"):
    """
    Views an heuristics net

    Parameters
    --------------
    heu_net
        Heuristics net
    format
        Format of the visualization (default: png)
    """
    from pm4py.visualization.heuristics_net import visualizer as hn_visualizer
    parameters = hn_visualizer.Variants.PYDOTPLUS.value.Parameters
    gviz = hn_visualizer.apply(heu_net, parameters={parameters.FORMAT: format})
    hn_visualizer.view(gviz)


def save_vis_heuristics_net(heu_net: HeuristicsNet, file_path: str):
    """
    Saves the visualization of an heuristics net

    Parameters
    --------------
    heu_net
        Heuristics nte
    file_path
        Destination path
    """
    format = os.path.splitext(file_path)[1][1:]
    from pm4py.visualization.heuristics_net import visualizer as hn_visualizer
    parameters = hn_visualizer.Variants.PYDOTPLUS.value.Parameters
    gviz = hn_visualizer.apply(heu_net, parameters={parameters.FORMAT: format})
    hn_visualizer.save(gviz, file_path)


def __dotted_attribute_selection(log, attributes):
    """
    Default attribute selection for the dotted chart

    Parameters
    -----------------
    log
        Event log

    Returns
    -----------------
    attributes
        List of attributes
    """
    if attributes is None:
        from pm4py.util import xes_constants
        from pm4py.objects.log.util import sorting
        from pm4py.convert import convert_to_event_log
        log = convert_to_event_log(log)
        log = sorting.sort_timestamp(log, xes_constants.DEFAULT_TIMESTAMP_KEY)
        for index, trace in enumerate(log):
            trace.attributes["@@index"] = index
        attributes = ["time:timestamp", "case:@@index", "concept:name"]
    return log, attributes


def view_dotted_chart(log, format: str = "png", attributes=None):
    """
    Displays the dotted chart

    Parameters
    -----------------
    log
        Event log
    format
        Image format
    attributes
        Attributes that should be used to construct the dotted chart.
        If None, the default dotted chart will be shown:
            x-axis: time
            y-axis: cases (in order of occurrence in the event log)
            color: activity
        For custom attributes, use a list of attributes
        of the form [x-axis attribute, y-axis attribute, color attribute], e.g., ["concept:name", "org:resource", "concept:name"])

    """
    log, attributes = __dotted_attribute_selection(log, attributes)
    from pm4py.visualization.dotted_chart import visualizer as dotted_chart_visualizer
    gviz = dotted_chart_visualizer.apply(log, attributes, parameters={"format": format})
    dotted_chart_visualizer.view(gviz)


def save_vis_dotted_chart(log, file_path: str, attributes=None):
    """
    Saves the visualization of the dotted chart

    Parameters
    -----------------
    log
        Event log
    file_path
        Destination path
    attributes
        Attributes that should be used to construct the dotted chart (for example, ["concept:name", "org:resource"])
    """
    format = os.path.splitext(file_path)[1][1:]
    log, attributes = __dotted_attribute_selection(log, attributes)
    from pm4py.visualization.dotted_chart import visualizer as dotted_chart_visualizer
    gviz = dotted_chart_visualizer.apply(log, attributes, parameters={"format": format})
    dotted_chart_visualizer.save(gviz, file_path)


def view_sna(sna_metric):
    """
    Represents a SNA metric (.html)

    Parameters
    ---------------
    sna_metric
        Values of the metric
    """
    from pm4py.visualization.sna import visualizer as sna_visualizer
    gviz = sna_visualizer.apply(sna_metric, variant=sna_visualizer.Variants.PYVIS)
    sna_visualizer.view(gviz)


def save_vis_sna(sna_metric, file_path: str):
    """
    Saves the visualization of a SNA metric in a .html file

    Parameters
    ----------------
    sna_metric
        Values of the metric
    file_path
        Destination path
    """
    from pm4py.visualization.sna import visualizer as sna_visualizer
    gviz = sna_visualizer.apply(sna_metric, variant=sna_visualizer.Variants.PYVIS)
    sna_visualizer.save(gviz, file_path)


def view_case_duration_graph(log: Union[EventLog, pd.DataFrame], format: str = "png"):
    """
    Visualizes the case duration graph

    Parameters
    -----------------
    log
        Log object
    format
        Format of the visualization (png, svg, ...)
    """
    if check_is_pandas_dataframe(log):
        check_pandas_dataframe_columns(log)
        from pm4py.statistics.traces.generic.pandas import case_statistics
        graph = case_statistics.get_kde_caseduration(log, parameters=get_properties(log))
    else:
        from pm4py.statistics.traces.generic.log import case_statistics
        graph = case_statistics.get_kde_caseduration(log, parameters=get_properties(log))
    from pm4py.visualization.graphs import visualizer as graphs_visualizer
    graph_vis = graphs_visualizer.apply(graph[0], graph[1], variant=graphs_visualizer.Variants.CASES,
                                        parameters={"format": format})
    graphs_visualizer.view(graph_vis)


def save_vis_case_duration_graph(log: Union[EventLog, pd.DataFrame], file_path: str):
    """
    Saves the case duration graph in the specified path

    Parameters
    ----------------
    log
        Log object
    file_path
        Destination path
    """
    if check_is_pandas_dataframe(log):
        check_pandas_dataframe_columns(log)
        from pm4py.statistics.traces.generic.pandas import case_statistics
        graph = case_statistics.get_kde_caseduration(log, parameters=get_properties(log))
    else:
        from pm4py.statistics.traces.generic.log import case_statistics
        graph = case_statistics.get_kde_caseduration(log, parameters=get_properties(log))
    format = os.path.splitext(file_path)[1][1:]
    from pm4py.visualization.graphs import visualizer as graphs_visualizer
    graph_vis = graphs_visualizer.apply(graph[0], graph[1], variant=graphs_visualizer.Variants.CASES,
                                        parameters={"format": format})
    graphs_visualizer.save(graph_vis, file_path)


def view_events_per_time_graph(log: Union[EventLog, pd.DataFrame], format: str = "png"):
    """
    Visualizes the events per time graph

    Parameters
    -----------------
    log
        Log object
    format
        Format of the visualization (png, svg, ...)
    """
    if check_is_pandas_dataframe(log):
        check_pandas_dataframe_columns(log)
        from pm4py.statistics.attributes.pandas import get as attributes_get
        graph = attributes_get.get_kde_date_attribute(log, parameters=get_properties(log))
    else:
        from pm4py.statistics.attributes.log import get as attributes_get
        graph = attributes_get.get_kde_date_attribute(log, parameters=get_properties(log))
    from pm4py.visualization.graphs import visualizer as graphs_visualizer
    graph_vis = graphs_visualizer.apply(graph[0], graph[1], variant=graphs_visualizer.Variants.DATES,
                                        parameters={"format": format})
    graphs_visualizer.view(graph_vis)


def save_vis_events_per_time_graph(log: Union[EventLog, pd.DataFrame], file_path: str):
    """
    Saves the events per time graph in the specified path

    Parameters
    ----------------
    log
        Log object
    file_path
        Destination path
    """
    if check_is_pandas_dataframe(log):
        check_pandas_dataframe_columns(log)
        from pm4py.statistics.attributes.pandas import get as attributes_get
        graph = attributes_get.get_kde_date_attribute(log, parameters=get_properties(log))
    else:
        from pm4py.statistics.attributes.log import get as attributes_get
        graph = attributes_get.get_kde_date_attribute(log, parameters=get_properties(log))
    format = os.path.splitext(file_path)[1][1:]
    from pm4py.visualization.graphs import visualizer as graphs_visualizer
    graph_vis = graphs_visualizer.apply(graph[0], graph[1], variant=graphs_visualizer.Variants.DATES,
                                        parameters={"format": format})
    graphs_visualizer.save(graph_vis, file_path)


def view_performance_spectrum(log: Union[EventLog, pd.DataFrame], activities: List[str], format: str = "png"):
    """
    Displays the performance spectrum

    Parameters
    ----------------
    perf_spectrum
        Performance spectrum
    format
        Format of the visualization (png, svg ...)
    """
    from pm4py.algo.discovery.performance_spectrum import algorithm as performance_spectrum
    perf_spectrum = performance_spectrum.apply(log, activities, parameters=get_properties(log))
    from pm4py.visualization.performance_spectrum import visualizer as perf_spectrum_visualizer
    from pm4py.visualization.performance_spectrum.variants import neato
    gviz = perf_spectrum_visualizer.apply(perf_spectrum, parameters={neato.Parameters.FORMAT.value: format})
    perf_spectrum_visualizer.view(gviz)


def save_vis_performance_spectrum(log: Union[EventLog, pd.DataFrame], activities: List[str], file_path: str):
    """
    Saves the visualization of the performance spectrum to a file

    Parameters
    ---------------
    log
        Event log
    activities
        List of activities (in order) that is used to build the performance spectrum
    file_path
        Destination path (including the extension)
    """
    from pm4py.algo.discovery.performance_spectrum import algorithm as performance_spectrum
    perf_spectrum = performance_spectrum.apply(log, activities, parameters=get_properties(log))
    from pm4py.visualization.performance_spectrum import visualizer as perf_spectrum_visualizer
    from pm4py.visualization.performance_spectrum.variants import neato
    format = os.path.splitext(file_path)[1][1:]
    gviz = perf_spectrum_visualizer.apply(perf_spectrum, parameters={neato.Parameters.FORMAT.value: format})
    perf_spectrum_visualizer.save(gviz, file_path)


def __builds_events_distribution_graph(log: Union[EventLog, pd.DataFrame], distr_type: str = "days_week"):
    """
    Internal method to build the events distribution graph
    """
    if distr_type == "days_month":
        title = "Distribution of the Events over the Days of a Month";
        x_axis = "Day of month";
        y_axis = "Number of Events"
    elif distr_type == "months":
        title = "Distribution of the Events over the Months";
        x_axis = "Month";
        y_axis = "Number of Events"
    elif distr_type == "years":
        title = "Distribution of the Events over the Years";
        x_axis = "Year";
        y_axis = "Number of Events"
    elif distr_type == "hours":
        title = "Distribution of the Events over the Hours";
        x_axis = "Hour (of day)";
        y_axis = "Number of Events"
    elif distr_type == "days_week":
        title = "Distribution of the Events over the Days of a Week";
        x_axis = "Day of the Week";
        y_axis = "Number of Events"
    else:
        raise Exception("unsupported distribution specified.")

    if check_is_pandas_dataframe(log):
        check_pandas_dataframe_columns(log)
        from pm4py.statistics.attributes.pandas import get as attributes_get
        x, y = attributes_get.get_events_distribution(log, distr_type=distr_type, parameters=get_properties(log))
    else:
        from pm4py.statistics.attributes.log import get as attributes_get
        x, y = attributes_get.get_events_distribution(log, distr_type=distr_type, parameters=get_properties(log))

    return title, x_axis, y_axis, x, y


def view_events_distribution_graph(log: Union[EventLog, pd.DataFrame], distr_type: str = "days_week", format="png"):
    """
    Shows the distribution of the events in the specified dimension

    Parameters
    ----------------
    log
        Event log
    distr_type
        Type of distribution (default: days_week):
        - days_month => Gets the distribution of the events among the days of a month (from 1 to 31)
        - months => Gets the distribution of the events among the months (from 1 to 12)
        - years => Gets the distribution of the events among the years of the event log
        - hours => Gets the distribution of the events among the hours of a day (from 0 to 23)
        - days_week => Gets the distribution of the events among the days of a week (from Monday to Sunday)
    format
        Format of the visualization (default: png)
    """
    title, x_axis, y_axis, x, y = __builds_events_distribution_graph(log, distr_type)
    parameters = copy(get_properties(log))
    parameters["title"] = title;
    parameters["x_axis"] = x_axis;
    parameters["y_axis"] = y_axis;
    parameters["format"] = format
    from pm4py.visualization.graphs import visualizer as graphs_visualizer
    gviz = graphs_visualizer.apply(x, y, variant=graphs_visualizer.Variants.BARPLOT, parameters=parameters)
    graphs_visualizer.view(gviz)


def save_vis_events_distribution_graph(log: Union[EventLog, pd.DataFrame], file_path: str,
                                       distr_type: str = "days_week"):
    """
    Saves the distribution of the events in a picture file

    Parameters
    ----------------
    log
        Event log
    file_path
        Destination path (including the extension)
    distr_type
        Type of distribution (default: days_week):
        - days_month => Gets the distribution of the events among the days of a month (from 1 to 31)
        - months => Gets the distribution of the events among the months (from 1 to 12)
        - years => Gets the distribution of the events among the years of the event log
        - hours => Gets the distribution of the events among the hours of a day (from 0 to 23)
        - days_week => Gets the distribution of the events among the days of a week (from Monday to Sunday)
    """
    format = os.path.splitext(file_path)[1][1:]
    title, x_axis, y_axis, x, y = __builds_events_distribution_graph(log, distr_type)
    parameters = copy(get_properties(log))
    parameters["title"] = title;
    parameters["x_axis"] = x_axis;
    parameters["y_axis"] = y_axis;
    parameters["format"] = format
    from pm4py.visualization.graphs import visualizer as graphs_visualizer
    gviz = graphs_visualizer.apply(x, y, variant=graphs_visualizer.Variants.BARPLOT, parameters=parameters)
    graphs_visualizer.save(gviz, file_path)<|MERGE_RESOLUTION|>--- conflicted
+++ resolved
@@ -1,4 +1,3 @@
-<<<<<<< HEAD
 '''
     This file is part of PM4Py (More Info: https://pm4py.fit.fraunhofer.de).
 
@@ -15,16 +14,12 @@
     You should have received a copy of the GNU General Public License
     along with PM4Py.  If not, see <https://www.gnu.org/licenses/>.
 '''
-from typing import Optional, Dict, Any, List
-import os
-=======
 import os
 from copy import copy
 from typing import Optional
 from typing import Union, List
 
 import pandas as pd
->>>>>>> c3cbbc00
 
 from pm4py.objects.bpmn.obj import BPMN
 from pm4py.objects.heuristics_net.obj import HeuristicsNet
