<<<<<<< HEAD
'''
    This file is part of PM4Py (More Info: https://pm4py.fit.fraunhofer.de).

    PM4Py is free software: you can redistribute it and/or modify
    it under the terms of the GNU General Public License as published by
    the Free Software Foundation, either version 3 of the License, or
    (at your option) any later version.

    PM4Py is distributed in the hope that it will be useful,
    but WITHOUT ANY WARRANTY; without even the implied warranty of
    MERCHANTABILITY or FITNESS FOR A PARTICULAR PURPOSE.  See the
    GNU General Public License for more details.

    You should have received a copy of the GNU General Public License
    along with PM4Py.  If not, see <https://www.gnu.org/licenses/>.
'''
from pm4py.util import xes_constants, pandas_utils, constants


def get_dfg_graph(df, measure="frequency", activity_key="concept:name", case_id_glue="case:concept:name",
                  start_timestamp_key=None, timestamp_key="time:timestamp", perf_aggregation_key="mean",
                  sort_caseid_required=True,
                  sort_timestamp_along_case_id=True, keep_once_per_case=False, window=1):
    """
    Get DFG graph from Pandas dataframe

    Parameters
    -----------
    df
        Dataframe
    measure
        Measure to use (frequency/performance/both)
    activity_key
        Activity key to use in the grouping
    case_id_glue
        Case ID identifier
    start_timestamp_key
        Start timestamp key
    timestamp_key
        Timestamp key
    perf_aggregation_key
        Performance aggregation key (mean, median, min, max)
    sort_caseid_required
        Specify if a sort on the Case ID is required
    sort_timestamp_along_case_id
        Specifying if sorting by timestamp along the CaseID is required
    keep_once_per_case
        In the counts, keep only one occurrence of the path per case (the first)
    window
        Window of the DFG (default 1)

    Returns
    -----------
    dfg
        DFG in the chosen measure (may be only the frequency, only the performance, or both)
    """
    import pandas as pd

    # if not differently specified, set the start timestamp key to the timestamp key
    # to avoid retro-compatibility problems
    if start_timestamp_key is None:
        start_timestamp_key = xes_constants.DEFAULT_START_TIMESTAMP_KEY
        df[start_timestamp_key] = df[timestamp_key]

    # to get rows belonging to same case ID together, we need to sort on case ID
    if sort_caseid_required:
        if sort_timestamp_along_case_id:
            df = df.sort_values([case_id_glue, start_timestamp_key, timestamp_key])
        else:
            df = df.sort_values(case_id_glue)

    # to increase the speed of the approaches reduce dataframe to case, activity (and possibly complete timestamp)
    # columns
    if measure == "frequency":
        df_reduced = df[[case_id_glue, activity_key]]
    else:
        df_reduced = df[[case_id_glue, activity_key, start_timestamp_key, timestamp_key]]
    # shift the dataframe by 1, in order to couple successive rows
    df_reduced_shifted = df_reduced.shift(-window)
    # change column names to shifted dataframe
    df_reduced_shifted.columns = [str(col) + '_2' for col in df_reduced_shifted.columns]
    # concate the two dataframe to get a unique dataframe
    df_successive_rows = pd.concat([df_reduced, df_reduced_shifted], axis=1)
    # as successive rows in the sorted dataframe may belong to different case IDs we have to restrict ourselves to
    # successive rows belonging to same case ID
    df_successive_rows = df_successive_rows[df_successive_rows[case_id_glue] == df_successive_rows[case_id_glue + '_2']]
    if keep_once_per_case:
        df_successive_rows = df_successive_rows.groupby(
            [case_id_glue, activity_key, activity_key + "_2"]).first().reset_index()

    all_columns = set(df_successive_rows.columns)
    all_columns = list(all_columns - set([activity_key, activity_key + '_2']))

    if measure == "performance" or measure == "both":
        # calculate the difference between the timestamps of two successive events
        df_successive_rows[constants.DEFAULT_FLOW_TIME] = (
                df_successive_rows[start_timestamp_key + '_2'] - df_successive_rows[timestamp_key]).astype(
            'timedelta64[s]')
        # in the arc performance calculation, make sure to consider positive or null values
        df_successive_rows[constants.DEFAULT_FLOW_TIME] = df_successive_rows[constants.DEFAULT_FLOW_TIME].apply(
            lambda x: max(x, 0))
        # groups couple of attributes (directly follows relation, we can measure the frequency and the performance)
        directly_follows_grouping = df_successive_rows.groupby([activity_key, activity_key + '_2'])[
            constants.DEFAULT_FLOW_TIME]
    else:
        directly_follows_grouping = df_successive_rows.groupby([activity_key, activity_key + '_2'])
        if all_columns:
            directly_follows_grouping = directly_follows_grouping[all_columns[0]]

    dfg_frequency = {}
    dfg_performance = {}

    if measure == "frequency" or measure == "both":
        dfg_frequency = directly_follows_grouping.size().to_dict()

    if measure == "performance" or measure == "both":
        dfg_performance = directly_follows_grouping.agg(perf_aggregation_key).to_dict()

    if measure == "frequency":
        return dfg_frequency

    if measure == "performance":
        return dfg_performance

    if measure == "both":
        return [dfg_frequency, dfg_performance]


def get_freq_triples(df, activity_key="concept:name", case_id_glue="case:concept:name", timestamp_key="time:timestamp",
                     sort_caseid_required=True, sort_timestamp_along_case_id=True):
    """
    Gets the frequency triples out of a dataframe

    Parameters
    ------------
    df
        Dataframe
    activity_key
        Activity key
    case_id_glue
        Case ID glue
    timestamp_key
        Timestamp key
    sort_caseid_required
        Determine if sort by case ID is required (default: True)
    sort_timestamp_along_case_id
        Determine if sort by timestamp is required (default: True)

    Returns
    -------------
    freq_triples
        Frequency triples from the dataframe
    """
    import pandas as pd

    if sort_caseid_required:
        if sort_timestamp_along_case_id:
            df = df.sort_values([case_id_glue, timestamp_key])
        else:
            df = df.sort_values(case_id_glue)
    df_reduced = df[[case_id_glue, activity_key]]
    # shift the dataframe by 1
    df_reduced_1 = df_reduced.shift(-1)
    # shift the dataframe by 2
    df_reduced_2 = df_reduced.shift(-2)
    # change column names to shifted dataframe
    df_reduced_1.columns = [str(col) + '_2' for col in df_reduced_1.columns]
    df_reduced_2.columns = [str(col) + '_3' for col in df_reduced_2.columns]

    df_successive_rows = pd.concat([df_reduced, df_reduced_1, df_reduced_2], axis=1)
    df_successive_rows = df_successive_rows[df_successive_rows[case_id_glue] == df_successive_rows[case_id_glue + '_2']]
    df_successive_rows = df_successive_rows[df_successive_rows[case_id_glue] == df_successive_rows[case_id_glue + '_3']]
    all_columns = set(df_successive_rows.columns)
    all_columns = list(all_columns - set([activity_key, activity_key + '_2', activity_key + '_3']))
    directly_follows_grouping = df_successive_rows.groupby([activity_key, activity_key + '_2', activity_key + '_3'])
    if all_columns:
        directly_follows_grouping = directly_follows_grouping[all_columns[0]]
    freq_triples = directly_follows_grouping.size().to_dict()
    return freq_triples


def get_partial_order_dataframe(df, start_timestamp_key=None, timestamp_key="time:timestamp",
                                case_id_glue="case:concept:name", activity_key="concept:name", sort_caseid_required=True,
                                sort_timestamp_along_case_id=True, reduce_dataframe=True, keep_first_following=True):
    """
    Gets the partial order between events (of the same case) in a Pandas dataframe

    Parameters
    --------------
    df
        Dataframe
    start_timestamp_key
        Start timestamp key (if not provided, defaulted to the timestamp_key)
    timestamp_key
        Complete timestamp
    case_id_glue
        Column of the dataframe to use as case ID
    activity_key
        Activity key
    sort_caseid_required
        Tells if a sort by case ID is required (default: True)
    sort_timestamp_along_case_id
        Tells if a sort by timestamp is required along the case ID (default: True)
    reduce_dataframe
        To fasten operation, keep only essential columns in the dataframe
    keep_first_following
        Keep only the first event following the given event
    Returns
    ---------------
    part_ord_dataframe
        Partial order dataframe (with @@flow_time between events)
    """
    # if not differently specified, set the start timestamp key to the timestamp key
    # to avoid retro-compatibility problems
    if start_timestamp_key is None:
        start_timestamp_key = xes_constants.DEFAULT_START_TIMESTAMP_KEY
        df[start_timestamp_key] = df[timestamp_key]

    # to get rows belonging to same case ID together, we need to sort on case ID
    if sort_caseid_required:
        if sort_timestamp_along_case_id:
            df = df.sort_values([case_id_glue, start_timestamp_key, timestamp_key])
        else:
            df = df.sort_values(case_id_glue)

    # to increase the speed of the approaches reduce dataframe to case, activity (and possibly complete timestamp)
    # columns
    if reduce_dataframe:
        df = df[[case_id_glue, activity_key, start_timestamp_key, timestamp_key]]

    df = pandas_utils.insert_index(df)
    df = df.set_index(case_id_glue)
    df_copy = df.copy()

    df = df.join(df_copy, rsuffix="_2").dropna()
    df = df[df[constants.DEFAULT_INDEX_KEY] < df[constants.DEFAULT_INDEX_KEY + "_2"]]
    df = df[df[timestamp_key] <= df[start_timestamp_key + "_2"]]
    df = df.reset_index()

    df[constants.DEFAULT_FLOW_TIME] = (df[start_timestamp_key + "_2"] - df[timestamp_key]).astype('timedelta64[s]')

    if keep_first_following:
        df = df.groupby(constants.DEFAULT_INDEX_KEY).first().reset_index()

    return df


def get_concurrent_events_dataframe(df, start_timestamp_key=None, timestamp_key="time:timestamp",
                                    case_id_glue="case:concept:name", activity_key="concept:name", sort_caseid_required=True,
                                    sort_timestamp_along_case_id=True, reduce_dataframe=True,
                                    max_start_column="@@max_start_column", min_complete_column="@@min_complete_column",
                                    diff_maxs_minc="@@diff_maxs_minc", strict=False):
    """
    Gets the concurrent events (of the same case) in a Pandas dataframe

    Parameters
    --------------
    df
        Dataframe
    start_timestamp_key
        Start timestamp key (if not provided, defaulted to the timestamp_key)
    timestamp_key
        Complete timestamp
    case_id_glue
        Column of the dataframe to use as case ID
    activity_key
        Activity key
    sort_caseid_required
        Tells if a sort by case ID is required (default: True)
    sort_timestamp_along_case_id
        Tells if a sort by timestamp is required along the case ID (default: True)
    reduce_dataframe
        To fasten operation, keep only essential columns in the dataframe
    strict
        Gets only entries that are strictly concurrent (i.e. the length of the intersection as real interval is > 0)

    Returns
    ---------------
    conc_ev_dataframe
        Concurrent events dataframe (with @@diff_maxs_minc as the size of the intersection of the intervals)
    """
    # if not differently specified, set the start timestamp key to the timestamp key
    # to avoid retro-compatibility problems
    if start_timestamp_key is None:
        start_timestamp_key = xes_constants.DEFAULT_START_TIMESTAMP_KEY
        df[start_timestamp_key] = df[timestamp_key]

    # to get rows belonging to same case ID together, we need to sort on case ID
    if sort_caseid_required:
        if sort_timestamp_along_case_id:
            df = df.sort_values([case_id_glue, start_timestamp_key, timestamp_key])
        else:
            df = df.sort_values(case_id_glue)

    # to increase the speed of the approaches reduce dataframe to case, activity (and possibly complete timestamp)
    # columns
    if reduce_dataframe:
        df = df[[case_id_glue, activity_key, start_timestamp_key, timestamp_key]]

    df = pandas_utils.insert_index(df)
    df = df.set_index(case_id_glue)
    df_copy = df.copy()

    df = df.join(df_copy, rsuffix="_2").dropna()
    df = df[df[constants.DEFAULT_INDEX_KEY] < df[constants.DEFAULT_INDEX_KEY + "_2"]]
    df[max_start_column] = df[[start_timestamp_key, start_timestamp_key + '_2']].max(axis=1)
    df[min_complete_column] = df[[timestamp_key, timestamp_key + '_2']].min(axis=1)
    df[max_start_column] = df[max_start_column].apply(lambda x: x.timestamp())
    df[min_complete_column] = df[min_complete_column].apply(lambda x: x.timestamp())
    df[diff_maxs_minc] = df[min_complete_column] - df[max_start_column]
    if strict:
        df = df[df[diff_maxs_minc] > 0]
    else:
        df = df[df[diff_maxs_minc] >= 0]

    return df
=======
from pm4py.algo.discovery.dfg.adapters.pandas.df_statistics import *
from pm4py.algo.discovery.dfg.adapters.pandas.freq_triples import *
>>>>>>> 5fa2a6f8
<|MERGE_RESOLUTION|>--- conflicted
+++ resolved
@@ -1,4 +1,3 @@
-<<<<<<< HEAD
 '''
     This file is part of PM4Py (More Info: https://pm4py.fit.fraunhofer.de).
 
@@ -15,307 +14,5 @@
     You should have received a copy of the GNU General Public License
     along with PM4Py.  If not, see <https://www.gnu.org/licenses/>.
 '''
-from pm4py.util import xes_constants, pandas_utils, constants
-
-
-def get_dfg_graph(df, measure="frequency", activity_key="concept:name", case_id_glue="case:concept:name",
-                  start_timestamp_key=None, timestamp_key="time:timestamp", perf_aggregation_key="mean",
-                  sort_caseid_required=True,
-                  sort_timestamp_along_case_id=True, keep_once_per_case=False, window=1):
-    """
-    Get DFG graph from Pandas dataframe
-
-    Parameters
-    -----------
-    df
-        Dataframe
-    measure
-        Measure to use (frequency/performance/both)
-    activity_key
-        Activity key to use in the grouping
-    case_id_glue
-        Case ID identifier
-    start_timestamp_key
-        Start timestamp key
-    timestamp_key
-        Timestamp key
-    perf_aggregation_key
-        Performance aggregation key (mean, median, min, max)
-    sort_caseid_required
-        Specify if a sort on the Case ID is required
-    sort_timestamp_along_case_id
-        Specifying if sorting by timestamp along the CaseID is required
-    keep_once_per_case
-        In the counts, keep only one occurrence of the path per case (the first)
-    window
-        Window of the DFG (default 1)
-
-    Returns
-    -----------
-    dfg
-        DFG in the chosen measure (may be only the frequency, only the performance, or both)
-    """
-    import pandas as pd
-
-    # if not differently specified, set the start timestamp key to the timestamp key
-    # to avoid retro-compatibility problems
-    if start_timestamp_key is None:
-        start_timestamp_key = xes_constants.DEFAULT_START_TIMESTAMP_KEY
-        df[start_timestamp_key] = df[timestamp_key]
-
-    # to get rows belonging to same case ID together, we need to sort on case ID
-    if sort_caseid_required:
-        if sort_timestamp_along_case_id:
-            df = df.sort_values([case_id_glue, start_timestamp_key, timestamp_key])
-        else:
-            df = df.sort_values(case_id_glue)
-
-    # to increase the speed of the approaches reduce dataframe to case, activity (and possibly complete timestamp)
-    # columns
-    if measure == "frequency":
-        df_reduced = df[[case_id_glue, activity_key]]
-    else:
-        df_reduced = df[[case_id_glue, activity_key, start_timestamp_key, timestamp_key]]
-    # shift the dataframe by 1, in order to couple successive rows
-    df_reduced_shifted = df_reduced.shift(-window)
-    # change column names to shifted dataframe
-    df_reduced_shifted.columns = [str(col) + '_2' for col in df_reduced_shifted.columns]
-    # concate the two dataframe to get a unique dataframe
-    df_successive_rows = pd.concat([df_reduced, df_reduced_shifted], axis=1)
-    # as successive rows in the sorted dataframe may belong to different case IDs we have to restrict ourselves to
-    # successive rows belonging to same case ID
-    df_successive_rows = df_successive_rows[df_successive_rows[case_id_glue] == df_successive_rows[case_id_glue + '_2']]
-    if keep_once_per_case:
-        df_successive_rows = df_successive_rows.groupby(
-            [case_id_glue, activity_key, activity_key + "_2"]).first().reset_index()
-
-    all_columns = set(df_successive_rows.columns)
-    all_columns = list(all_columns - set([activity_key, activity_key + '_2']))
-
-    if measure == "performance" or measure == "both":
-        # calculate the difference between the timestamps of two successive events
-        df_successive_rows[constants.DEFAULT_FLOW_TIME] = (
-                df_successive_rows[start_timestamp_key + '_2'] - df_successive_rows[timestamp_key]).astype(
-            'timedelta64[s]')
-        # in the arc performance calculation, make sure to consider positive or null values
-        df_successive_rows[constants.DEFAULT_FLOW_TIME] = df_successive_rows[constants.DEFAULT_FLOW_TIME].apply(
-            lambda x: max(x, 0))
-        # groups couple of attributes (directly follows relation, we can measure the frequency and the performance)
-        directly_follows_grouping = df_successive_rows.groupby([activity_key, activity_key + '_2'])[
-            constants.DEFAULT_FLOW_TIME]
-    else:
-        directly_follows_grouping = df_successive_rows.groupby([activity_key, activity_key + '_2'])
-        if all_columns:
-            directly_follows_grouping = directly_follows_grouping[all_columns[0]]
-
-    dfg_frequency = {}
-    dfg_performance = {}
-
-    if measure == "frequency" or measure == "both":
-        dfg_frequency = directly_follows_grouping.size().to_dict()
-
-    if measure == "performance" or measure == "both":
-        dfg_performance = directly_follows_grouping.agg(perf_aggregation_key).to_dict()
-
-    if measure == "frequency":
-        return dfg_frequency
-
-    if measure == "performance":
-        return dfg_performance
-
-    if measure == "both":
-        return [dfg_frequency, dfg_performance]
-
-
-def get_freq_triples(df, activity_key="concept:name", case_id_glue="case:concept:name", timestamp_key="time:timestamp",
-                     sort_caseid_required=True, sort_timestamp_along_case_id=True):
-    """
-    Gets the frequency triples out of a dataframe
-
-    Parameters
-    ------------
-    df
-        Dataframe
-    activity_key
-        Activity key
-    case_id_glue
-        Case ID glue
-    timestamp_key
-        Timestamp key
-    sort_caseid_required
-        Determine if sort by case ID is required (default: True)
-    sort_timestamp_along_case_id
-        Determine if sort by timestamp is required (default: True)
-
-    Returns
-    -------------
-    freq_triples
-        Frequency triples from the dataframe
-    """
-    import pandas as pd
-
-    if sort_caseid_required:
-        if sort_timestamp_along_case_id:
-            df = df.sort_values([case_id_glue, timestamp_key])
-        else:
-            df = df.sort_values(case_id_glue)
-    df_reduced = df[[case_id_glue, activity_key]]
-    # shift the dataframe by 1
-    df_reduced_1 = df_reduced.shift(-1)
-    # shift the dataframe by 2
-    df_reduced_2 = df_reduced.shift(-2)
-    # change column names to shifted dataframe
-    df_reduced_1.columns = [str(col) + '_2' for col in df_reduced_1.columns]
-    df_reduced_2.columns = [str(col) + '_3' for col in df_reduced_2.columns]
-
-    df_successive_rows = pd.concat([df_reduced, df_reduced_1, df_reduced_2], axis=1)
-    df_successive_rows = df_successive_rows[df_successive_rows[case_id_glue] == df_successive_rows[case_id_glue + '_2']]
-    df_successive_rows = df_successive_rows[df_successive_rows[case_id_glue] == df_successive_rows[case_id_glue + '_3']]
-    all_columns = set(df_successive_rows.columns)
-    all_columns = list(all_columns - set([activity_key, activity_key + '_2', activity_key + '_3']))
-    directly_follows_grouping = df_successive_rows.groupby([activity_key, activity_key + '_2', activity_key + '_3'])
-    if all_columns:
-        directly_follows_grouping = directly_follows_grouping[all_columns[0]]
-    freq_triples = directly_follows_grouping.size().to_dict()
-    return freq_triples
-
-
-def get_partial_order_dataframe(df, start_timestamp_key=None, timestamp_key="time:timestamp",
-                                case_id_glue="case:concept:name", activity_key="concept:name", sort_caseid_required=True,
-                                sort_timestamp_along_case_id=True, reduce_dataframe=True, keep_first_following=True):
-    """
-    Gets the partial order between events (of the same case) in a Pandas dataframe
-
-    Parameters
-    --------------
-    df
-        Dataframe
-    start_timestamp_key
-        Start timestamp key (if not provided, defaulted to the timestamp_key)
-    timestamp_key
-        Complete timestamp
-    case_id_glue
-        Column of the dataframe to use as case ID
-    activity_key
-        Activity key
-    sort_caseid_required
-        Tells if a sort by case ID is required (default: True)
-    sort_timestamp_along_case_id
-        Tells if a sort by timestamp is required along the case ID (default: True)
-    reduce_dataframe
-        To fasten operation, keep only essential columns in the dataframe
-    keep_first_following
-        Keep only the first event following the given event
-    Returns
-    ---------------
-    part_ord_dataframe
-        Partial order dataframe (with @@flow_time between events)
-    """
-    # if not differently specified, set the start timestamp key to the timestamp key
-    # to avoid retro-compatibility problems
-    if start_timestamp_key is None:
-        start_timestamp_key = xes_constants.DEFAULT_START_TIMESTAMP_KEY
-        df[start_timestamp_key] = df[timestamp_key]
-
-    # to get rows belonging to same case ID together, we need to sort on case ID
-    if sort_caseid_required:
-        if sort_timestamp_along_case_id:
-            df = df.sort_values([case_id_glue, start_timestamp_key, timestamp_key])
-        else:
-            df = df.sort_values(case_id_glue)
-
-    # to increase the speed of the approaches reduce dataframe to case, activity (and possibly complete timestamp)
-    # columns
-    if reduce_dataframe:
-        df = df[[case_id_glue, activity_key, start_timestamp_key, timestamp_key]]
-
-    df = pandas_utils.insert_index(df)
-    df = df.set_index(case_id_glue)
-    df_copy = df.copy()
-
-    df = df.join(df_copy, rsuffix="_2").dropna()
-    df = df[df[constants.DEFAULT_INDEX_KEY] < df[constants.DEFAULT_INDEX_KEY + "_2"]]
-    df = df[df[timestamp_key] <= df[start_timestamp_key + "_2"]]
-    df = df.reset_index()
-
-    df[constants.DEFAULT_FLOW_TIME] = (df[start_timestamp_key + "_2"] - df[timestamp_key]).astype('timedelta64[s]')
-
-    if keep_first_following:
-        df = df.groupby(constants.DEFAULT_INDEX_KEY).first().reset_index()
-
-    return df
-
-
-def get_concurrent_events_dataframe(df, start_timestamp_key=None, timestamp_key="time:timestamp",
-                                    case_id_glue="case:concept:name", activity_key="concept:name", sort_caseid_required=True,
-                                    sort_timestamp_along_case_id=True, reduce_dataframe=True,
-                                    max_start_column="@@max_start_column", min_complete_column="@@min_complete_column",
-                                    diff_maxs_minc="@@diff_maxs_minc", strict=False):
-    """
-    Gets the concurrent events (of the same case) in a Pandas dataframe
-
-    Parameters
-    --------------
-    df
-        Dataframe
-    start_timestamp_key
-        Start timestamp key (if not provided, defaulted to the timestamp_key)
-    timestamp_key
-        Complete timestamp
-    case_id_glue
-        Column of the dataframe to use as case ID
-    activity_key
-        Activity key
-    sort_caseid_required
-        Tells if a sort by case ID is required (default: True)
-    sort_timestamp_along_case_id
-        Tells if a sort by timestamp is required along the case ID (default: True)
-    reduce_dataframe
-        To fasten operation, keep only essential columns in the dataframe
-    strict
-        Gets only entries that are strictly concurrent (i.e. the length of the intersection as real interval is > 0)
-
-    Returns
-    ---------------
-    conc_ev_dataframe
-        Concurrent events dataframe (with @@diff_maxs_minc as the size of the intersection of the intervals)
-    """
-    # if not differently specified, set the start timestamp key to the timestamp key
-    # to avoid retro-compatibility problems
-    if start_timestamp_key is None:
-        start_timestamp_key = xes_constants.DEFAULT_START_TIMESTAMP_KEY
-        df[start_timestamp_key] = df[timestamp_key]
-
-    # to get rows belonging to same case ID together, we need to sort on case ID
-    if sort_caseid_required:
-        if sort_timestamp_along_case_id:
-            df = df.sort_values([case_id_glue, start_timestamp_key, timestamp_key])
-        else:
-            df = df.sort_values(case_id_glue)
-
-    # to increase the speed of the approaches reduce dataframe to case, activity (and possibly complete timestamp)
-    # columns
-    if reduce_dataframe:
-        df = df[[case_id_glue, activity_key, start_timestamp_key, timestamp_key]]
-
-    df = pandas_utils.insert_index(df)
-    df = df.set_index(case_id_glue)
-    df_copy = df.copy()
-
-    df = df.join(df_copy, rsuffix="_2").dropna()
-    df = df[df[constants.DEFAULT_INDEX_KEY] < df[constants.DEFAULT_INDEX_KEY + "_2"]]
-    df[max_start_column] = df[[start_timestamp_key, start_timestamp_key + '_2']].max(axis=1)
-    df[min_complete_column] = df[[timestamp_key, timestamp_key + '_2']].min(axis=1)
-    df[max_start_column] = df[max_start_column].apply(lambda x: x.timestamp())
-    df[min_complete_column] = df[min_complete_column].apply(lambda x: x.timestamp())
-    df[diff_maxs_minc] = df[min_complete_column] - df[max_start_column]
-    if strict:
-        df = df[df[diff_maxs_minc] > 0]
-    else:
-        df = df[df[diff_maxs_minc] >= 0]
-
-    return df
-=======
 from pm4py.algo.discovery.dfg.adapters.pandas.df_statistics import *
-from pm4py.algo.discovery.dfg.adapters.pandas.freq_triples import *
->>>>>>> 5fa2a6f8
+from pm4py.algo.discovery.dfg.adapters.pandas.freq_triples import *