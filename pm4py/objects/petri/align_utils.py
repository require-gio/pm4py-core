--- conflicted
+++ resolved
@@ -1,4 +1,3 @@
-<<<<<<< HEAD
 '''
     This file is part of PM4Py (More Info: https://pm4py.fit.fraunhofer.de).
 
@@ -15,14 +14,7 @@
     You should have received a copy of the GNU General Public License
     along with PM4Py.  If not, see <https://www.gnu.org/licenses/>.
 '''
-import numpy as np
-from pm4py.util.lp import solver as lp_solver
-from pm4py.objects.petri.petrinet import Marking
-from pm4py.objects.petri import semantics
-from copy import copy
-=======
 import heapq
->>>>>>> 00c2b2ff
 import sys
 from copy import copy
 from typing import List, Tuple
