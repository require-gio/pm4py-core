import os
import shutil
import subprocess
import sys
import deprecation

from pm4py.visualization.heuristics_net.versions import pydotplus

PYDOTPLUS = "pydotplus"

VERSIONS = {PYDOTPLUS: pydotplus.apply}

@deprecation.deprecated(deprecated_in='1.3.0', removed_in='2.0.0', current_version='',
<<<<<<< HEAD
                        details='Use algorithm entrypoint instead')
=======
                        details='Use visualizer module instead.')
>>>>>>> 52f23361
def apply(heu_net, parameters=None, variant=PYDOTPLUS):
    """
    Gets a representation of an Heuristics Net

    Parameters
    -------------
    heu_net
        Heuristics net
    parameters
        Possible parameters of the algorithm, including: format

    Returns
    ------------
    gviz
        Representation of the Heuristics Net
    """
    return VERSIONS[variant](heu_net, parameters=parameters)

@deprecation.deprecated(deprecated_in='1.3.0', removed_in='2.0.0', current_version='',
<<<<<<< HEAD
                        details='Use algorithm entrypoint instead')
=======
                        details='Use visualizer module instead.')
>>>>>>> 52f23361
def view(figure):
    """
    View on the screen a figure that has been rendered

    Parameters
    ----------
    figure
        figure
    """
    try:
        filename = figure.name
        figure = filename
    except AttributeError:
        # continue without problems, a proper path has been provided
        pass

    is_ipynb = False

    try:
        get_ipython()
        is_ipynb = True
    except NameError:
        pass

    if is_ipynb:
        from IPython.display import Image
        image = Image(open(figure, "rb").read())
        from IPython.display import display
        return display(image)
    else:
        if sys.platform.startswith('darwin'):
            subprocess.call(('open', figure))
        elif os.name == 'nt':  # For Windows
            os.startfile(figure)
        elif os.name == 'posix':  # For Linux, Mac, etc.
            subprocess.call(('xdg-open', figure))

@deprecation.deprecated(deprecated_in='1.3.0', removed_in='2.0.0', current_version='',
<<<<<<< HEAD
                        details='Use algorithm entrypoint instead')
=======
                        details='Use visualizer module instead.')
>>>>>>> 52f23361
def save(figure, output_file_path):
    """
    Save a figure that has been rendered

    Parameters
    -----------
    figure
        figure
    output_file_path
        Path where the figure should be saved
    """
    try:
        filename = figure.name
        figure = filename
    except AttributeError:
        # continue without problems, a proper path has been provided
        pass

    shutil.copyfile(figure, output_file_path)<|MERGE_RESOLUTION|>--- conflicted
+++ resolved
@@ -11,11 +11,7 @@
 VERSIONS = {PYDOTPLUS: pydotplus.apply}
 
 @deprecation.deprecated(deprecated_in='1.3.0', removed_in='2.0.0', current_version='',
-<<<<<<< HEAD
-                        details='Use algorithm entrypoint instead')
-=======
                         details='Use visualizer module instead.')
->>>>>>> 52f23361
 def apply(heu_net, parameters=None, variant=PYDOTPLUS):
     """
     Gets a representation of an Heuristics Net
@@ -35,11 +31,7 @@
     return VERSIONS[variant](heu_net, parameters=parameters)
 
 @deprecation.deprecated(deprecated_in='1.3.0', removed_in='2.0.0', current_version='',
-<<<<<<< HEAD
-                        details='Use algorithm entrypoint instead')
-=======
                         details='Use visualizer module instead.')
->>>>>>> 52f23361
 def view(figure):
     """
     View on the screen a figure that has been rendered
@@ -78,11 +70,7 @@
             subprocess.call(('xdg-open', figure))
 
 @deprecation.deprecated(deprecated_in='1.3.0', removed_in='2.0.0', current_version='',
-<<<<<<< HEAD
-                        details='Use algorithm entrypoint instead')
-=======
                         details='Use visualizer module instead.')
->>>>>>> 52f23361
 def save(figure, output_file_path):
     """
     Save a figure that has been rendered
