<<<<<<< HEAD
'''
    This file is part of PM4Py (More Info: https://pm4py.fit.fraunhofer.de).

    PM4Py is free software: you can redistribute it and/or modify
    it under the terms of the GNU General Public License as published by
    the Free Software Foundation, either version 3 of the License, or
    (at your option) any later version.

    PM4Py is distributed in the hope that it will be useful,
    but WITHOUT ANY WARRANTY; without even the implied warranty of
    MERCHANTABILITY or FITNESS FOR A PARTICULAR PURPOSE.  See the
    GNU General Public License for more details.

    You should have received a copy of the GNU General Public License
    along with PM4Py.  If not, see <https://www.gnu.org/licenses/>.
'''
from typing import List, Optional, Tuple, Dict
=======
from typing import List, Optional, Tuple, Dict, Union
>>>>>>> 92b4e662

from pm4py.objects.log.obj import Trace, EventLog
from pm4py.objects.petri_net.obj import PetriNet, Marking
from pm4py.utils import get_properties
from pm4py.util.pandas_utils import check_is_pandas_dataframe, check_pandas_dataframe_columns

import pandas as pd


def construct_synchronous_product_net(trace: Trace, petri_net: PetriNet, initial_marking: Marking,
                                      final_marking: Marking) -> Tuple[PetriNet, Marking, Marking]:
    """
    constructs the synchronous product net between a trace and a Petri net process model.

    Parameters
    ----------------
    trace
        Trace of an event log
    petri_net
        Petri net
    initial_marking
        Initial marking
    final_marking
        Final marking

    Returns
    ----------------
    sync_net
        Synchronous product net
    sync_im
        Initial marking of the sync net
    sync_fm
        Final marking of the sync net
    """
    from pm4py.objects.petri_net.utils.petri_utils import construct_trace_net
    from pm4py.objects.petri_net.utils.synchronous_product import construct
    from pm4py.objects.petri_net.utils.align_utils import SKIP
    trace_net, trace_im, trace_fm = construct_trace_net(trace)
    sync_net, sync_im, sync_fm = construct(trace_net, trace_im, trace_fm, petri_net, initial_marking, final_marking,
                                           SKIP)
    return sync_net, sync_im, sync_fm


def solve_marking_equation(petri_net: PetriNet, initial_marking: Marking,
                           final_marking: Marking, cost_function: Dict[PetriNet.Transition, float] = None) -> float:
    """
    Solves the marking equation of a Petri net.
    The marking equation is solved as an ILP problem.
    An optional transition-based cost function to minimize can be provided as well.

    Parameters
    ---------------
    petri_net
        Petri net
    initial_marking
        Initial marking
    final_marking
        Final marking
    cost_function
        optional cost function to use when solving the marking equation.

    Returns
    ----------------
    h_value
        Heuristics value calculated resolving the marking equation
    """
    from pm4py.algo.analysis.marking_equation import algorithm as marking_equation

    if cost_function is None:
        cost_function = dict()
        for t in petri_net.transitions:
            cost_function[t] = 1

    me = marking_equation.build(petri_net, initial_marking, final_marking, parameters={'costs': cost_function})
    return marking_equation.get_h_value(me)


def solve_extended_marking_equation(trace: Trace, sync_net: PetriNet, sync_im: Marking,
                                    sync_fm: Marking, split_points: Optional[List[int]] = None) -> float:
    """
    Gets an heuristics value (underestimation of the cost of an alignment) between a trace
    and a synchronous product net using the extended marking equation with the standard cost function
    (e.g. sync moves get cost equal to 0, invisible moves get cost equal to 1,
    other move on model / move on log get cost equal to 10000), with an optimal provisioning of the split
    points

    Parameters
    ----------------
    trace
        Trace
    sync_net
        Synchronous product net
    sync_im
        Initial marking (of the sync net)
    sync_fm
        Final marking (of the sync net)
    split_points
        If specified, the indexes of the events of the trace to be used as split points.
        If not specified, the split points are identified automatically

    Returns
    ----------------
    h_value
        Heuristics value calculated resolving the marking equation
    """
    from pm4py.algo.analysis.extended_marking_equation import algorithm as extended_marking_equation
    parameters = {}
    if split_points is not None:
        parameters[extended_marking_equation.Variants.CLASSIC.value.Parameters.SPLIT_IDX] = split_points
    me = extended_marking_equation.build(trace, sync_net, sync_im, sync_fm, parameters=parameters)
    return extended_marking_equation.get_h_value(me)


def check_soundness(petri_net: PetriNet, initial_marking: Marking,
                    final_marking: Marking) -> bool:
    """
    Check if a given Petri net is a sound WF-net.
    A Petri net is a WF-net iff:
        - it has a unique source place
        - it has a unique end place
        - every element in the WF-net is on a path from the source to the sink place
    A WF-net is sound iff:
        - it contains no live-locks
        - it contains no deadlocks
        - we are able to always reach the final marking
    For a formal definition of sound WF-net, consider: http://www.padsweb.rwth-aachen.de/wvdaalst/publications/p628.pdf


    Parameters
    ---------------
    petri_net
        Petri net
    initial_marking
        Initial marking
    final_marking
        Final marking

    Returns
    --------------
    boolean
        Soundness
    """
    from pm4py.algo.analysis.woflan import algorithm as woflan
    return woflan.apply(petri_net, initial_marking, final_marking)


def insert_artificial_start_end(log: Union[EventLog, pd.DataFrame]) -> Union[EventLog, pd.DataFrame]:
    """
    Inserts the artificial start/end activities in an event log / Pandas dataframe

    Parameters
    ------------------
    log
        Event log / Pandas dataframe

    Returns
    ------------------
    log
        Event log / Pandas dataframe with artificial start / end activities
    """
    properties = get_properties(log)
    if check_is_pandas_dataframe(log):
        check_pandas_dataframe_columns(log)
        from pm4py.objects.log.util import dataframe_utils
        return dataframe_utils.insert_artificial_start_end(log, parameters=properties)
    else:
        from pm4py.objects.log.util import artificial
        return artificial.insert_artificial_start_end(log, parameters=properties)
<|MERGE_RESOLUTION|>--- conflicted
+++ resolved
@@ -1,4 +1,3 @@
-<<<<<<< HEAD
 '''
     This file is part of PM4Py (More Info: https://pm4py.fit.fraunhofer.de).
 
@@ -15,10 +14,7 @@
     You should have received a copy of the GNU General Public License
     along with PM4Py.  If not, see <https://www.gnu.org/licenses/>.
 '''
-from typing import List, Optional, Tuple, Dict
-=======
 from typing import List, Optional, Tuple, Dict, Union
->>>>>>> 92b4e662
 
 from pm4py.objects.log.obj import Trace, EventLog
 from pm4py.objects.petri_net.obj import PetriNet, Marking
