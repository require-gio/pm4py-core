import inspect
import os
import sys

sys.path.insert(0, os.path.dirname(os.path.dirname(os.path.abspath(inspect.getfile(inspect.currentframe())))))

if __name__ == "__main__":
    from examples import big_log_imdf_decor
    from examples import alignment_test
    from examples import dec_treplay_imdf
    from examples import imdf_example
    from examples import test_evaluation
    from examples import token_replay_alpha
    from examples import token_replay_imdf
<<<<<<< HEAD
    from examples import transition_system_test
    from examples import stochastic_petri_nets
    from examples import stochastic_petri_df
=======
    from examples import big_dataframe_filtering
    from examples import big_dataframe_management
>>>>>>> 628e2076

    print("\n\nbig_log_imdf_decor frequency")
    big_log_imdf_decor.execute_script(variant="frequency")
    print("\n\nbig_log_imdf_decor performance")
    big_log_imdf_decor.execute_script(variant="performance")
    print("\n\nalignment_test")
    alignment_test.execute_script()
    print("\n\ndec_treplay_imdf")
    dec_treplay_imdf.execute_script()
    print("\n\nimdf_example")
    imdf_example.execute_script()
    print("\n\ntestEvaluation")
    test_evaluation.execute_script()
    print("\n\ntokenReplay_alpha")
    token_replay_alpha.execute_script()
    print("\n\ntokenReplay_imdf")
    token_replay_imdf.execute_script()
<<<<<<< HEAD
    print("\n\ntransition_system_test")
    transition_system_test.execute_script()
    print("\n\nstochastic_petri_nets")
    stochastic_petri_nets.execute_script()
    print("\n\nstochastic_petri_df")
    stochastic_petri_df.execute_script()
=======
    print("\n\nbig_dataframe_filtering")
    big_dataframe_filtering.execute_script()
    print("\n\nbig_dataframe_management")
    big_dataframe_management.execute_script()
>>>>>>> 628e2076
<|MERGE_RESOLUTION|>--- conflicted
+++ resolved
@@ -12,14 +12,11 @@
     from examples import test_evaluation
     from examples import token_replay_alpha
     from examples import token_replay_imdf
-<<<<<<< HEAD
     from examples import transition_system_test
     from examples import stochastic_petri_nets
     from examples import stochastic_petri_df
-=======
     from examples import big_dataframe_filtering
     from examples import big_dataframe_management
->>>>>>> 628e2076
 
     print("\n\nbig_log_imdf_decor frequency")
     big_log_imdf_decor.execute_script(variant="frequency")
@@ -37,16 +34,13 @@
     token_replay_alpha.execute_script()
     print("\n\ntokenReplay_imdf")
     token_replay_imdf.execute_script()
-<<<<<<< HEAD
     print("\n\ntransition_system_test")
     transition_system_test.execute_script()
     print("\n\nstochastic_petri_nets")
     stochastic_petri_nets.execute_script()
     print("\n\nstochastic_petri_df")
     stochastic_petri_df.execute_script()
-=======
     print("\n\nbig_dataframe_filtering")
     big_dataframe_filtering.execute_script()
     print("\n\nbig_dataframe_management")
-    big_dataframe_management.execute_script()
->>>>>>> 628e2076
+    big_dataframe_management.execute_script()